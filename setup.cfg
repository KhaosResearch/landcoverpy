[metadata]
name = landcoverpy
<<<<<<< HEAD
version = 1.1.0
=======
version = 1.3.10
>>>>>>> 6aa83bbc
author = Antonio Manuel Burgueño Romero
author_email = ambrbr[at]uma.es
description = A scalable land cover classification workflow using Big Data techniques with Sentinel-2 data.
long_description = file: README.md
long_description_content_type = text/markdown
license = MIT
license_file = LICENSE
url = https://github.com/KhaosResearch/landcoverpy
project_urls =
    Bug Tracker = https://github.com/KhaosResearch/landcoverpy/issues
classifiers =
    Programming Language :: Python :: 3 :: Only
    Programming Language :: Python :: 3.10
    Development Status::  5 - Production/Stable
    License :: OSI Approved :: MIT License
    Topic :: Scientific/Engineering
    Topic :: Scientific/Engineering :: Artificial Intelligence

[options]
package_dir=
    =src
packages=find:
install_requires =
<<<<<<< HEAD
    geopandas==0.14.4
    joblib==1.4.2
    matplotlib==3.9.0
    mgrs==1.4.6
    minio==7.2.7
    numpy==1.26.4
    pandas==2.2.2
    pydantic==2.7.4
    pymongo==4.7.3
    pyproj==3.6.1
    bs4==0.0.2
    rasterio==1.3.10
    lxml==5.2.2
    scikit-learn==1.5.0
    scipy==1.13.1
    seaborn==0.13.2
    sentinelsat==1.2.1
    Shapely==2.0.4
    greensenti==0.6.0
    dask==2024.5.2
    distributed==2024.5.2
    blosc==1.11.1
    lz4==4.3.3
    geojson==3.1.0
    laspy==2.5.3
    pdal==3.4.3
    GDAL==3.6.4
=======
    geopandas==0.11.1
    joblib==1.1.0
    matplotlib==3.5.3
    mgrs==1.4.5
    minio==7.1.11
    numpy==1.26.3
    pandas==2.1.4
    pydantic==2.7.4
    pydantic-settings
    pymongo==4.2.0
    pyproj==3.4.0
    rasterio==1.3a3
    lxml==4.9.1
    scikit_learn==1.1.2
    scipy==1.14.1
    seaborn==0.12.0
    sentinelsat==1.1.1
    Shapely==1.8.4
    lz4==4.3.3
    geojson==2.5.0
    bs4==0.0.1
>>>>>>> 6aa83bbc

[options.packages.find]
where=src<|MERGE_RESOLUTION|>--- conflicted
+++ resolved
@@ -1,10 +1,6 @@
 [metadata]
 name = landcoverpy
-<<<<<<< HEAD
-version = 1.1.0
-=======
 version = 1.3.10
->>>>>>> 6aa83bbc
 author = Antonio Manuel Burgueño Romero
 author_email = ambrbr[at]uma.es
 description = A scalable land cover classification workflow using Big Data techniques with Sentinel-2 data.
@@ -28,7 +24,6 @@
     =src
 packages=find:
 install_requires =
-<<<<<<< HEAD
     geopandas==0.14.4
     joblib==1.4.2
     matplotlib==3.9.0
@@ -56,29 +51,6 @@
     laspy==2.5.3
     pdal==3.4.3
     GDAL==3.6.4
-=======
-    geopandas==0.11.1
-    joblib==1.1.0
-    matplotlib==3.5.3
-    mgrs==1.4.5
-    minio==7.1.11
-    numpy==1.26.3
-    pandas==2.1.4
-    pydantic==2.7.4
-    pydantic-settings
-    pymongo==4.2.0
-    pyproj==3.4.0
-    rasterio==1.3a3
-    lxml==4.9.1
-    scikit_learn==1.1.2
-    scipy==1.14.1
-    seaborn==0.12.0
-    sentinelsat==1.1.1
-    Shapely==1.8.4
-    lz4==4.3.3
-    geojson==2.5.0
-    bs4==0.0.1
->>>>>>> 6aa83bbc
 
 [options.packages.find]
 where=src